<?xml version="1.0" encoding="UTF-8"?>
<!--

    Copyright 2015 Octavian Hasna

    Licensed under the Apache License, Version 2.0 (the "License");
    you may not use this file except in compliance with the License.
    You may obtain a copy of the License at

            http://www.apache.org/licenses/LICENSE-2.0

    Unless required by applicable law or agreed to in writing, software
    distributed under the License is distributed on an "AS IS" BASIS,
    WITHOUT WARRANTIES OR CONDITIONS OF ANY KIND, either express or implied.
    See the License for the specific language governing permissions and
    limitations under the License.

-->
<project xmlns="http://maven.apache.org/POM/4.0.0" xmlns:xsi="http://www.w3.org/2001/XMLSchema-instance"
         xsi:schemaLocation="http://maven.apache.org/POM/4.0.0 http://maven.apache.org/xsd/maven-4.0.0.xsd">
    <modelVersion>4.0.0</modelVersion>

    <groupId>ro.hasna.ts</groupId>
    <artifactId>time-series-math</artifactId>
    <version>0.19-SNAPSHOT</version>
    <packaging>jar</packaging>

    <name>Time Series Math Library</name>
    <description>Java library for analysing time series.</description>
    <url>https://github.com/octavian-h/time-series-math</url>
    <inceptionYear>2015</inceptionYear>

    <licenses>
        <license>
            <name>Apache License, Version 2.0</name>
            <url>https://www.apache.org/licenses/LICENSE-2.0.txt</url>
            <distribution>repo</distribution>
        </license>
    </licenses>

    <developers>
        <developer>
            <name>Octavian Hasna</name>
            <id>octavian-h</id>
        </developer>
    </developers>

    <scm>
        <connection>scm:git:https://github.com/octavian-h/time-series-math.git</connection>
        <developerConnection>scm:git:https://github.com/octavian-h/time-series-math.git</developerConnection>
        <url>https://github.com/octavian-h/time-series-math</url>
    </scm>

    <issueManagement>
        <system>GitHub</system>
        <url>https://github.com/octavian-h/time-series-math/issues</url>
    </issueManagement>

    <ciManagement>
        <system>Travis CI</system>
        <url>https://travis-ci.org/octavian-h/time-series-math</url>
    </ciManagement>

    <distributionManagement>
        <snapshotRepository>
            <id>ossrh</id>
            <url>https://oss.sonatype.org/content/repositories/snapshots</url>
        </snapshotRepository>
        <repository>
            <id>ossrh</id>
            <url>https://oss.sonatype.org/service/local/staging/deploy/maven2/</url>
        </repository>
    </distributionManagement>

    <properties>
        <project.build.sourceEncoding>UTF-8</project.build.sourceEncoding>
        <project.scm.id>github</project.scm.id>
    </properties>

    <dependencies>
        <dependency>
            <groupId>org.apache.commons</groupId>
            <artifactId>commons-math3</artifactId>
            <version>3.6.1</version>
        </dependency>

        <dependency>
            <groupId>org.projectlombok</groupId>
            <artifactId>lombok</artifactId>
<<<<<<< HEAD
            <version>1.18.24</version>
=======
            <version>1.18.16</version>
>>>>>>> 8342aea1
            <scope>provided</scope>
        </dependency>

        <!-- Testing dependencies -->
        <dependency>
            <groupId>junit</groupId>
            <artifactId>junit</artifactId>
<<<<<<< HEAD
            <version>4.13.2</version>
=======
            <version>4.13.1</version>
>>>>>>> 8342aea1
            <scope>test</scope>
        </dependency>
        <dependency>
            <groupId>org.mockito</groupId>
            <artifactId>mockito-core</artifactId>
<<<<<<< HEAD
            <version>4.5.1</version>
=======
            <version>3.5.15</version>
>>>>>>> 8342aea1
            <scope>test</scope>
        </dependency>
    </dependencies>

    <build>
        <resources>
            <resource>
                <directory>src/main/resources</directory>
            </resource>
            <resource>
                <directory>${basedir}</directory>
                <targetPath>META-INF</targetPath>
                <includes>
                    <include>NOTICE.txt</include>
                    <include>LICENSE.txt</include>
                </includes>
            </resource>
        </resources>

        <plugins>
            <plugin>
                <groupId>org.apache.maven.plugins</groupId>
                <artifactId>maven-compiler-plugin</artifactId>
                <version>3.8.1</version>
                <configuration>
                    <source>1.8</source>
                    <target>1.8</target>
                </configuration>
            </plugin>

            <!-- For running Java code coverage in Coveralls.io -->
            <plugin>
                <groupId>org.eluder.coveralls</groupId>
                <artifactId>coveralls-maven-plugin</artifactId>
                <version>4.3.0</version>
                <dependencies>
                    <dependency>
                        <groupId>javax.xml.bind</groupId>
                        <artifactId>jaxb-api</artifactId>
                        <version>2.3.1</version>
                    </dependency>
                </dependencies>
            </plugin>

            <!-- Code coverage plugin -->
            <plugin>
                <groupId>org.jacoco</groupId>
                <artifactId>jacoco-maven-plugin</artifactId>
                <version>0.8.6</version>
                <executions>
                    <execution>
                        <id>default-prepare-agent</id>
                        <goals>
                            <goal>prepare-agent</goal>
                        </goals>
                    </execution>
                    <execution>
                        <id>default-report</id>
                        <phase>prepare-package</phase>
                        <goals>
                            <goal>report</goal>
                        </goals>
                    </execution>
                </executions>
            </plugin>
<<<<<<< HEAD
=======

            <plugin>
                <groupId>org.apache.maven.plugins</groupId>
                <artifactId>maven-deploy-plugin</artifactId>
                <version>3.0.0-M1</version>
            </plugin>

            <plugin>
                <groupId>org.apache.maven.plugins</groupId>
                <artifactId>maven-release-plugin</artifactId>
                <version>3.0.0-M1</version>
                <configuration>
                    <useReleaseProfile>false</useReleaseProfile>
                    <releaseProfiles>release</releaseProfiles>
                    <autoVersionSubmodules>true</autoVersionSubmodules>
                </configuration>
            </plugin>

            <plugin>
                <groupId>org.apache.maven.plugins</groupId>
                <artifactId>maven-enforcer-plugin</artifactId>
                <version>3.0.0-M3</version>
                <executions>
                    <execution>
                        <id>enforce-maven</id>
                        <goals>
                            <goal>enforce</goal>
                        </goals>
                        <configuration>
                            <rules>
                                <requireMavenVersion>
                                    <version>3.3.9</version>
                                </requireMavenVersion>
                            </rules>
                        </configuration>
                    </execution>
                </executions>
            </plugin>
>>>>>>> 8342aea1
        </plugins>
    </build>

    <profiles>
        <profile>
            <id>release</id>
            <build>
                <plugins>
                    <plugin>
                        <groupId>org.apache.maven.plugins</groupId>
                        <artifactId>maven-source-plugin</artifactId>
                        <version>3.2.1</version>
                        <executions>
                            <execution>
                                <id>attach-sources</id>
                                <goals>
                                    <goal>jar-no-fork</goal>
                                </goals>
                            </execution>
                        </executions>
                    </plugin>
                    <plugin>
                        <groupId>org.apache.maven.plugins</groupId>
                        <artifactId>maven-javadoc-plugin</artifactId>
                        <version>3.2.0</version>
                        <configuration>
                            <source>1.8</source>
                        </configuration>
                        <executions>
                            <execution>
                                <id>attach-javadocs</id>
                                <goals>
                                    <goal>jar</goal>
                                </goals>
                            </execution>
                        </executions>
                    </plugin>
                    <plugin>
                        <groupId>org.apache.maven.plugins</groupId>
                        <artifactId>maven-gpg-plugin</artifactId>
                        <version>1.5</version>
                        <executions>
                            <execution>
                                <id>sign-artifacts</id>
                                <phase>verify</phase>
                                <goals>
                                    <goal>sign</goal>
                                </goals>
                            </execution>
                        </executions>
                        <configuration>
                            <keyname>${gpg.keyname}</keyname>
                            <passphrase>${gpg.passphrase}</passphrase>
                        </configuration>
                    </plugin>
                    <plugin>
                        <groupId>org.sonatype.plugins</groupId>
                        <artifactId>nexus-staging-maven-plugin</artifactId>
                        <version>1.6.7</version>
                        <extensions>true</extensions>
                        <configuration>
                            <serverId>ossrh</serverId>
                            <nexusUrl>https://s01.oss.sonatype.org/</nexusUrl>
                            <autoReleaseAfterClose>false</autoReleaseAfterClose>
                        </configuration>
                    </plugin>
                </plugins>
            </build>
        </profile>
    </profiles>
</project><|MERGE_RESOLUTION|>--- conflicted
+++ resolved
@@ -87,11 +87,7 @@
         <dependency>
             <groupId>org.projectlombok</groupId>
             <artifactId>lombok</artifactId>
-<<<<<<< HEAD
             <version>1.18.24</version>
-=======
-            <version>1.18.16</version>
->>>>>>> 8342aea1
             <scope>provided</scope>
         </dependency>
 
@@ -99,21 +95,13 @@
         <dependency>
             <groupId>junit</groupId>
             <artifactId>junit</artifactId>
-<<<<<<< HEAD
             <version>4.13.2</version>
-=======
-            <version>4.13.1</version>
->>>>>>> 8342aea1
             <scope>test</scope>
         </dependency>
         <dependency>
             <groupId>org.mockito</groupId>
             <artifactId>mockito-core</artifactId>
-<<<<<<< HEAD
             <version>4.5.1</version>
-=======
-            <version>3.5.15</version>
->>>>>>> 8342aea1
             <scope>test</scope>
         </dependency>
     </dependencies>
@@ -179,47 +167,6 @@
                     </execution>
                 </executions>
             </plugin>
-<<<<<<< HEAD
-=======
-
-            <plugin>
-                <groupId>org.apache.maven.plugins</groupId>
-                <artifactId>maven-deploy-plugin</artifactId>
-                <version>3.0.0-M1</version>
-            </plugin>
-
-            <plugin>
-                <groupId>org.apache.maven.plugins</groupId>
-                <artifactId>maven-release-plugin</artifactId>
-                <version>3.0.0-M1</version>
-                <configuration>
-                    <useReleaseProfile>false</useReleaseProfile>
-                    <releaseProfiles>release</releaseProfiles>
-                    <autoVersionSubmodules>true</autoVersionSubmodules>
-                </configuration>
-            </plugin>
-
-            <plugin>
-                <groupId>org.apache.maven.plugins</groupId>
-                <artifactId>maven-enforcer-plugin</artifactId>
-                <version>3.0.0-M3</version>
-                <executions>
-                    <execution>
-                        <id>enforce-maven</id>
-                        <goals>
-                            <goal>enforce</goal>
-                        </goals>
-                        <configuration>
-                            <rules>
-                                <requireMavenVersion>
-                                    <version>3.3.9</version>
-                                </requireMavenVersion>
-                            </rules>
-                        </configuration>
-                    </execution>
-                </executions>
-            </plugin>
->>>>>>> 8342aea1
         </plugins>
     </build>
 
